--- conflicted
+++ resolved
@@ -107,7 +107,6 @@
     def active_learning_loop(self,**kwargs):
         self.components    = kwargs['components']
         self.AL_components = kwargs['AL_components']
-<<<<<<< HEAD
         self.AL_component_ranges = kwargs['AL_component_ranges']
         self.AL_selection  = kwargs['AL_selection']
         pre_run_list       =  copy.deepcopy(kwargs.get('pre_run_list',[]))
@@ -118,30 +117,15 @@
 
 
         # grab paths from config
-=======
-        self.AL_selection = kwargs['AL_selection']
-        
-        pre_run_list = copy.deepcopy(kwargs.get('pre_run_list',[]))
-        exposure = kwargs['exposure']
-        empty_exposure = kwargs['empty_exposure']
-        
-        predict = kwargs.get('predict',True)
-        master_manifest_path = pathlib.Path(self.config['master_manifest_file'])
->>>>>>> d80a3160
         AL_manifest_path = pathlib.Path(self.config['AL_manifest_file'])
         sample_manifest_path = pathlib.Path(self.config['sample_manifest_file'])
         data_path = pathlib.Path(self.config['data_path'])
         data_manifest_path = pathlib.Path(self.config['data_manifest_file'])
         
-<<<<<<< HEAD
-        # load sample manifest and downselect
-        self.sample_manifest = xr.load_dataset(sample_manifest_path)
-=======
         ################################
         ## LOAD MANIFEST & DOWNSELECT ##
         ################################
-        master_manifest = xr.load_dataset(master_manifest)
->>>>>>> d80a3160
+        self.sample_manifest = xr.load_dataset(sample_manifest_path)
         self.AL_selection['plate_name'] = list(self.loaded_plates.keys())
         self.sample_manifest = self.mask_dataset(self.sample_manifest,self.AL_selection)
         self.num_samples = self.sample_manifest.sizes['sample']
@@ -185,7 +169,6 @@
             # check if already measured
             next_plate_name = next_sample.plate.values[()]
             _,next_well = parse_well(next_sample.dest.values[()])
-<<<<<<< HEAD
             next_well_row = next_well[0]
             next_well_col = next_well[1:]
             sas_fname = 'p{next_plate_name}-{next_well}-y2'
@@ -198,10 +181,6 @@
             except KeyError:
                 sel = None
 
-=======
-            #XXX
-            sas_fpath = data_path/f'p{next_plate_name}-{next_well}.h5'
->>>>>>> d80a3160
             
             if sel is None:
                 raise ValueError('Not testing this yet....')
